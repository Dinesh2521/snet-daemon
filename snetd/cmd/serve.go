--- conflicted
+++ resolved
@@ -89,10 +89,6 @@
 
 	var err error
 	port, err := deriveDaemonPort(config.GetString(config.DaemonEndPoint))
-<<<<<<< HEAD
-
-=======
->>>>>>> 56f838d6
 	if err != nil {
 		return d, errors.Wrap(err, "error determining port")
 	}

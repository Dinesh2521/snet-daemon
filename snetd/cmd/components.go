package cmd

import (
	"github.com/grpc-ecosystem/go-grpc-middleware"
	"github.com/singnet/snet-daemon/metrics"
	"os"

	log "github.com/sirupsen/logrus"
	"github.com/spf13/cobra"
	"github.com/spf13/pflag"
	"google.golang.org/grpc"

	"github.com/singnet/snet-daemon/blockchain"
	"github.com/singnet/snet-daemon/config"
	"github.com/singnet/snet-daemon/escrow"
	"github.com/singnet/snet-daemon/etcddb"
	"github.com/singnet/snet-daemon/handler"
)

type Components struct {
	serviceMetadata            *blockchain.ServiceMetadata
	blockchain                 *blockchain.Processor
	etcdClient                 *etcddb.EtcdClient
	etcdServer                 *etcddb.EtcdServer
	atomicStorage			   escrow.AtomicStorage
	paymentChannelService      escrow.PaymentChannelService
	escrowPaymentHandler       handler.PaymentHandler
	grpcInterceptor            grpc.StreamServerInterceptor
	paymentChannelStateService *escrow.PaymentChannelStateService
<<<<<<< HEAD
=======
	etcdLockerStorage		       *escrow.PrefixedAtomicStorage
>>>>>>> b9979263
	providerControlService     *escrow.ProviderControlService
}

func InitComponents(cmd *cobra.Command) (components *Components) {
	components = &Components{}
	defer func() {
		err := recover()
		if err != nil {
			components.Close()
			components = nil
			panic("re-panic after components cleanup")
		}
	}()

	loadConfigFileFromCommandLine(cmd.Flags().Lookup("config"))

	return
}

func loadConfigFileFromCommandLine(configFlag *pflag.Flag) {
	var configFile = configFlag.Value.String()

	// if file is not specified by user then configFile contains default name
	if configFlag.Changed || isFileExist(configFile) {
		err := config.LoadConfig(configFile)
		if err != nil {
			log.WithError(err).WithField("configFile", configFile).Panic("Error reading configuration file")
		}
		log.WithField("configFile", configFile).Info("Using configuration file")
	} else {
		log.Info("Configuration file is not set, using default configuration")
	}

}

func isFileExist(fileName string) bool {
	_, err := os.Stat(fileName)
	return !os.IsNotExist(err)
}

func (components *Components) Close() {
	if components.etcdClient != nil {
		components.etcdClient.Close()
	}
	if components.etcdServer != nil {
		components.etcdServer.Close()
	}
	if components.blockchain != nil {
		components.blockchain.Close()
	}
}

func (components *Components) Blockchain() *blockchain.Processor {
	if components.blockchain != nil {
		return components.blockchain
	}

	processor, err := blockchain.NewProcessor(components.ServiceMetaData())
	if err != nil {
		log.WithError(err).Panic("unable to initialize blockchain processor")
	}

	components.blockchain = &processor
	return components.blockchain
}

func (components *Components) ServiceMetaData() *blockchain.ServiceMetadata {
	if components.serviceMetadata != nil {
		return components.serviceMetadata
	}
	components.serviceMetadata = blockchain.ServiceMetaData()
	return components.serviceMetadata
}

func (components *Components) EtcdServer() *etcddb.EtcdServer {
	if components.etcdServer != nil {
		return components.etcdServer
	}

	enabled, err := etcddb.IsEtcdServerEnabled()
	if err != nil {
		log.WithError(err).Panic("error during etcd config parsing")
	}
	if !enabled {
		return nil
	}

	server, err := etcddb.GetEtcdServer()
	if err != nil {
		log.WithError(err).Panic("error during etcd config parsing")
	}

	err = server.Start()
	if err != nil {
		log.WithError(err).Panic("error during etcd server starting")
	}

	components.etcdServer = server
	return server
}

func (components *Components) EtcdClient() *etcddb.EtcdClient {
	if components.etcdClient != nil {
		return components.etcdClient
	}

	client, err := etcddb.NewEtcdClient()
	if err != nil {
		log.WithError(err).Panic("unable to create etcd client")
	}

	components.etcdClient = client
	return components.etcdClient
}

func (components *Components) LockerStorage() *escrow.PrefixedAtomicStorage {
	if components.etcdLockerStorage != nil {
		return components.etcdLockerStorage
	}
	components.etcdLockerStorage = escrow.NewLockerStorage(components.AtomicStorage())
	return components.etcdLockerStorage
}

func (components *Components) AtomicStorage() escrow.AtomicStorage {
	if components.atomicStorage != nil {
		return components.atomicStorage
	}

	if config.GetString(config.PaymentChannelStorageTypeKey) == "etcd" {
		components.atomicStorage = components.EtcdClient()
	} else {
		components.atomicStorage = escrow.NewMemStorage()
	}

	return components.atomicStorage
}

func (components *Components) PaymentChannelService() escrow.PaymentChannelService {
	if components.paymentChannelService != nil {
		return components.paymentChannelService
	}

	components.paymentChannelService = escrow.NewPaymentChannelService(
		escrow.NewPaymentChannelStorage(components.AtomicStorage()),
		escrow.NewPaymentStorage(components.AtomicStorage()),
		escrow.NewBlockchainChannelReader(components.Blockchain(), config.Vip(), components.ServiceMetaData()),
		escrow.NewEtcdLocker(components.AtomicStorage()),
		escrow.NewChannelPaymentValidator(components.Blockchain(), config.Vip(), components.ServiceMetaData()),
	)

	return components.paymentChannelService
}

func (components *Components) EscrowPaymentHandler() handler.PaymentHandler {
	if components.escrowPaymentHandler != nil {
		return components.escrowPaymentHandler
	}

	components.escrowPaymentHandler = escrow.NewPaymentHandler(
		components.PaymentChannelService(),
		components.Blockchain(),
		escrow.NewIncomeValidator(components.ServiceMetaData().GetPriceInCogs()),
	)

	return components.escrowPaymentHandler
}

//Add a chain of interceptors
func (components *Components) GrpcInterceptor() grpc.StreamServerInterceptor {
	if components.grpcInterceptor != nil {
		return components.grpcInterceptor
	}
	//If monitoring is enabled and the endpoint URL is valid and if the
	// Daemon has successfully registered itself and has obtained a valid token to publish metrics
	// , ONLY then add this interceptor to the chain of interceptors
	metrics.SetDaemonGrpId(components.ServiceMetaData().GetDaemonGroupIDString())
	if config.GetBool(config.MonitoringEnabled) &&
		config.IsValidUrl(config.GetString(config.MonitoringServiceEndpoint)) &&
		metrics.RegisterDaemon(config.GetString(config.MonitoringServiceEndpoint)+"/register") {

		components.grpcInterceptor = grpc_middleware.ChainStreamServer(
			handler.GrpcMonitoringInterceptor(), handler.GrpcRateLimitInterceptor(),
			components.GrpcPaymentValidationInterceptor())
	} else {
		components.grpcInterceptor = grpc_middleware.ChainStreamServer(handler.GrpcRateLimitInterceptor(),
			components.GrpcPaymentValidationInterceptor())
	}
	return components.grpcInterceptor
}

func (components *Components) GrpcPaymentValidationInterceptor() grpc.StreamServerInterceptor {
	if !components.Blockchain().Enabled() {
		log.Info("Blockchain is disabled: no payment validation")
		return handler.NoOpInterceptor
	} else {
		log.Info("Blockchain is enabled: instantiate payment validation interceptor")
		return handler.GrpcPaymentValidationInterceptor(components.EscrowPaymentHandler())
	}
}

func (components *Components) PaymentChannelStateService() (service *escrow.PaymentChannelStateService) {
	if components.paymentChannelStateService != nil {
		return components.paymentChannelStateService
	}

	components.paymentChannelStateService = escrow.NewPaymentChannelStateService(components.PaymentChannelService())

	return components.paymentChannelStateService
}
<<<<<<< HEAD

=======
>>>>>>> b9979263
//NewProviderControlService

func (components *Components) ProviderControlService() (service *escrow.ProviderControlService) {
	if components.providerControlService != nil {
		return components.providerControlService
	}
<<<<<<< HEAD
	components.providerControlService = escrow.NewProviderControlService(components.PaymentChannelService(), components.ServiceMetaData())
=======
	components.providerControlService = escrow.NewProviderControlService(components.PaymentChannelService(),components.ServiceMetaData())
>>>>>>> b9979263
	return components.providerControlService
}<|MERGE_RESOLUTION|>--- conflicted
+++ resolved
@@ -27,10 +27,7 @@
 	escrowPaymentHandler       handler.PaymentHandler
 	grpcInterceptor            grpc.StreamServerInterceptor
 	paymentChannelStateService *escrow.PaymentChannelStateService
-<<<<<<< HEAD
-=======
 	etcdLockerStorage		       *escrow.PrefixedAtomicStorage
->>>>>>> b9979263
 	providerControlService     *escrow.ProviderControlService
 }
 
@@ -240,20 +237,14 @@
 
 	return components.paymentChannelStateService
 }
-<<<<<<< HEAD
-
-=======
->>>>>>> b9979263
+
 //NewProviderControlService
 
 func (components *Components) ProviderControlService() (service *escrow.ProviderControlService) {
 	if components.providerControlService != nil {
 		return components.providerControlService
 	}
-<<<<<<< HEAD
-	components.providerControlService = escrow.NewProviderControlService(components.PaymentChannelService(), components.ServiceMetaData())
-=======
+
 	components.providerControlService = escrow.NewProviderControlService(components.PaymentChannelService(),components.ServiceMetaData())
->>>>>>> b9979263
 	return components.providerControlService
-}+}

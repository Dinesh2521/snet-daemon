package config

import (
	"errors"
	"fmt"
	"math/big"
	"net/url"
	"net"
	"regexp"
	"sort"
	"strings"
	"time"

	log "github.com/sirupsen/logrus"
	"github.com/spf13/cast"
	"github.com/spf13/viper"
)

const (
	RegistryAddressKey   = "registry_address_key" //to be read from github
	AutoSSLDomainKey     = "auto_ssl_domain"
	AutoSSLCacheDirKey   = "auto_ssl_cache_dir"
	BlockchainEnabledKey = "blockchain_enabled"
	BurstSize            = "burst_size"
	ConfigPathKey        = "config_path"

	DaemonGroupName                = "daemon_group_name"
	DaemonTypeKey                  = "daemon_type"
	DaemonEndPoint                 = "daemon_end_point"
	EthereumJsonRpcEndpointKey     = "ethereum_json_rpc_endpoint"
	ExecutablePathKey              = "executable_path"
	IpfsEndPoint                   = "ipfs_end_point"
	IpfsTimeout                    = "ipfs_timeout"
	LogKey                         = "log"
	MaxMessageSizeInMB             = "max_message_size_in_mb"
	MonitoringEnabled              = "monitoring_enabled"
	MonitoringServiceEndpoint      = "monitoring_svc_end_point"
	OrganizationId                 = "organization_id"
	ServiceId                      = "service_id"
	PassthroughEnabledKey          = "passthrough_enabled"
	PassthroughEndpointKey         = "passthrough_endpoint"
	RateLimitPerMinute             = "rate_limit_per_minute"
	SSLCertPathKey                 = "ssl_cert"
	SSLKeyPathKey                  = "ssl_key"
	PaymentChannelStorageTypeKey   = "payment_channel_storage_type"
	PaymentChannelStorageClientKey = "payment_channel_storage_client"
	PaymentChannelStorageServerKey = "payment_channel_storage_server"
	//configs for Daemon Monitoring and Notification
	AlertsEMail                 = "alerts_email"
	HeartbeatServiceEndpoint    = "heartbeat_svc_end_point"
	NotificationServiceEndpoint = "notification_svc_end_point"
	ServiceHeartbeatType        = "service_heartbeat_type"
	//none|grpc|http

	defaultConfigJson string = `
{
	"auto_ssl_domain": "",
	"auto_ssl_cache_dir": ".certs",
	"blockchain_enabled": true,
	"daemon_end_point": "127.0.0.1:8080",
	"daemon_group_name":"default_group",
	"daemon_type": "grpc",
	"ethereum_json_rpc_endpoint": "http://127.0.0.1:8545",
	"hdwallet_index": 0,
	"hdwallet_mnemonic": "",
	"ipfs_end_point": "http://localhost:5002/", 
	"ipfs_timeout" : 30,
	"max_message_size_in_mb" : 4,
	"monitoring_enabled": true,
	"monitoring_svc_end_point": "https://n4rzw9pu76.execute-api.us-east-1.amazonaws.com/beta",
	"organization_id": "ExampleOrganizationId", 
	"passthrough_enabled": false,
	"registry_address_key": "0x4e74fefa82e83e0964f0d9f53c68e03f7298a8b2",
	"service_id": "ExampleServiceId", 
	"private_key": "",
	"ssl_cert": "",
	"ssl_key": "",
	"log":  {
		"level": "info",
		"timezone": "UTC",
		"formatter": {
			"type": "text",
			"timestamp_format": "2006-01-02T15:04:05.999999999Z07:00"
		},
		"output": {
			"type": "file",
			"file_pattern": "./snet-daemon.%Y%m%d.log",
			"current_link": "./snet-daemon.log",
			"rotation_time_in_sec": 86400,
			"max_age_in_sec": 604800,
			"rotation_count": 0
		},
		"hooks": []
	},
	"payment_channel_storage_type": "etcd",
	"payment_channel_storage_client": {
		"connection_timeout": "5s",
		"request_timeout": "3s",
		"endpoints": ["http://127.0.0.1:2379"]
	},
	"payment_channel_storage_server": {
		"id": "storage-1",
		"scheme": "http",
		"host" : "127.0.0.1",
		"client_port": 2379,
		"peer_port": 2380,
		"token": "unique-token",
		"cluster": "storage-1=http://127.0.0.1:2380",
		"startup_timeout": "1m",
		"data_dir": "storage-data-dir-1.etcd",
		"log_level": "info",
		"enabled": true
	},
	"alerts_email": "", 
	"service_heartbeat_type": "http",
	"heartbeat_svc_end_point": "http://demo3208027.mockable.io/heartbeat",
	"notification_svc_end_point": "http://demo3208027.mockable.io"
}
`
)

var vip *viper.Viper

func init() {
	var err error

	vip = viper.New()
	vip.SetEnvPrefix("SNET")
	vip.AutomaticEnv()

	var defaults = viper.New()
	err = ReadConfigFromJsonString(defaults, defaultConfigJson)
	if err != nil {
		panic(fmt.Sprintf("Cannot load default config: %v", err))
	}
	SetDefaultFromConfig(vip, defaults)

	vip.AddConfigPath(".")
}

// ReadConfigFromJsonString function reads settigs from json string to the
// config instance. String should contain valid JSON config.
func ReadConfigFromJsonString(config *viper.Viper, json string) error {
	config.SetConfigType("json")
	return config.ReadConfig(strings.NewReader(json))
}

// SetDefaultFromConfig sets all settings from defaults as default values to
// the config.
func SetDefaultFromConfig(config *viper.Viper, defaults *viper.Viper) {
	for key, value := range defaults.AllSettings() {
		config.SetDefault(key, value)
	}
}

func Vip() *viper.Viper {
	return vip
}

func Validate() error {
	switch dType := vip.GetString(DaemonTypeKey); dType {
	case "grpc":
	case "http":
	default:
		return fmt.Errorf("unrecognized DAEMON_TYPE '%+v'", dType)
	}

	certPath, keyPath := vip.GetString(SSLCertPathKey), vip.GetString(SSLKeyPathKey)
	if (certPath != "" && keyPath == "") || (certPath == "" && keyPath != "") {
		return errors.New("SSL requires both key and certificate when enabled")
	}
	// validate monitoring service endpoints
	if vip.GetBool(MonitoringEnabled) &&
		vip.GetString(MonitoringServiceEndpoint) != "" &&
		!IsValidUrl(vip.GetString(MonitoringServiceEndpoint)) {
		return errors.New("service endpoint must be a valid URL")
	}

	// Validate metrics URL and set state
	passEndpoint := vip.GetString(PassthroughEndpointKey)
	daemonEndpoint := vip.GetString(DaemonEndPoint)
	var err error
	err = ValidateEndpoints(daemonEndpoint, passEndpoint)
	if err != nil {
		return err
	}
<<<<<<< HEAD
	//Check if the Daemon is on the latest version or not
	if message,err := CheckVersionOfDaemon(); err != nil {
		//In case of any error on version check , just log it
		log.Warning(err)
	}else {
		log.Info(message)
	}
	// Validate metrics URL and set state
=======

	// the maximum that the server can receive to 2GB.
	maxMessageSize:= vip.GetInt(MaxMessageSizeInMB)
	if ( maxMessageSize <=0 || maxMessageSize > 2048)   {
		return errors.New(" max_message_size_in_mb cannot be more than 2GB (i.e 2048 MB) and has to be a positive number")
	}
>>>>>>> 66b60cd2
	return nil
}

func LoadConfig(configFile string) error {
	vip.SetConfigFile(configFile)
	return vip.ReadInConfig()
}

func WriteConfig(configFile string) error {
	vip.SetConfigFile(configFile)
	return vip.WriteConfig()
}

func GetString(key string) string {
	return vip.GetString(key)
}

func GetInt(key string) int {
	return vip.GetInt(key)
}

func GetBigInt(key string) *big.Int {
	return big.NewInt(int64(vip.GetInt(key)))
}

func GetDuration(key string) time.Duration {
	return vip.GetDuration(key)
}

func GetBool(key string) bool {
	return vip.GetBool(key)
}

// SubWithDefault returns sub-config by keys including configuration defaults
// values. It returns nil if no such key. It is analog of the viper.Sub()
// function. This is workaround for the issue
// https://github.com/spf13/viper/issues/559
func SubWithDefault(config *viper.Viper, key string) *viper.Viper {
	var allSettingsByKey, ok = config.AllSettings()[strings.ToLower(key)]
	if !ok {
		return nil
	}

	var subMap = cast.ToStringMap(allSettingsByKey)
	var sub = viper.New()
	for subKey, value := range subMap {
		sub.Set(subKey, value)
	}

	return sub
}


func LogConfig() {
	log.Info("Final configuration:")
	keys := vip.AllKeys()
	sort.Strings(keys)
	for _, key := range keys {
		log.Infof("%v: %v", key, vip.Get(key))

	}
}

func GetBigIntFromViper(config *viper.Viper, key string) (value *big.Int, err error) {
	value = &big.Int{}
	err = value.UnmarshalText([]byte(config.GetString(key)))
	return
}

// isValidUrl tests a string to determine if it is a url or not.
func IsValidUrl(urlToTest string) bool {
	_, err := url.ParseRequestURI(urlToTest)
	if err != nil {
		return false
	} else {
		return true
	}
}

// validates in input URL
func ValidateEmail(email string) bool {
	Re := regexp.MustCompile(`^[a-z0-9._%+\-]+@[a-z0-9.\-]+\.[a-z]{2,4}$`)
	return Re.MatchString(email)
}

func ValidateEndpoints(daemonEndpoint string, passthroughEndpoint string) error {
	passthroughURL, err := url.Parse(passthroughEndpoint)
	if err != nil {
		return errors.New("passthrough endpoint must be a valid URL")
	}
	daemonHost, daemonPort, err := net.SplitHostPort(daemonEndpoint)
	if err != nil {
		return errors.New("couldn't split host:post of daemon endpoint")
	}

	if daemonHost == passthroughURL.Hostname() && daemonPort == passthroughURL.Port() {
		return errors.New("passthrough endpoint can't be the same as daemon endpoint!")
	}

	if ((daemonPort == passthroughURL.Port()) &&
	    (daemonHost == "0.0.0.0") &&
	    (passthroughURL.Hostname() == "127.0.0.1" || passthroughURL.Hostname() == "localhost"))	{
		return errors.New("passthrough endpoint can't be the same as daemon endpoint!")
	}
	return nil
}<|MERGE_RESOLUTION|>--- conflicted
+++ resolved
@@ -184,7 +184,7 @@
 	if err != nil {
 		return err
 	}
-<<<<<<< HEAD
+
 	//Check if the Daemon is on the latest version or not
 	if message,err := CheckVersionOfDaemon(); err != nil {
 		//In case of any error on version check , just log it
@@ -192,15 +192,14 @@
 	}else {
 		log.Info(message)
 	}
-	// Validate metrics URL and set state
-=======
+
 
 	// the maximum that the server can receive to 2GB.
 	maxMessageSize:= vip.GetInt(MaxMessageSizeInMB)
 	if ( maxMessageSize <=0 || maxMessageSize > 2048)   {
 		return errors.New(" max_message_size_in_mb cannot be more than 2GB (i.e 2048 MB) and has to be a positive number")
 	}
->>>>>>> 66b60cd2
+
 	return nil
 }
 

package blockchain

import (
	"github.com/ethereum/go-ethereum/common"
	"google.golang.org/grpc"
	"google.golang.org/grpc/codes"
	"google.golang.org/grpc/metadata"
	"google.golang.org/grpc/status"
	"math/big"
	"strings"
)

const (
	// PaymentTypeHeader is a type of payment used to pay for a RPC call.
	// Supported types are: "job", "escrow".
	PaymentTypeHeader = "snet-payment-type"
	// JobPaymentType each call should be payed using unique instance of funded Job
	JobPaymentType = "job"
	// EscrowPaymentType each call should have id and nonce of payment channel
	// in metadata.
	EscrowPaymentType = "escrow"
)

type callContextType struct {
	md   metadata.MD
	info *grpc.StreamServerInfo
}

func (p Processor) paymentValidationInterceptor(srv interface{}, ss grpc.ServerStream, info *grpc.StreamServerInfo, handler grpc.StreamHandler) error {
	var err *status.Status

	callContext, err := getCallContext(ss, info)
	if err != nil {
		return err.Err()
	}

	paymentHandler, err := p.getPaymentHandler(callContext)
	if err != nil {
		return err.Err()
	}

	err = paymentHandler.validate()
	if err != nil {
		return err.Err()
	}

<<<<<<< HEAD
	e := handler(srv, ss)

	return paymentHandler.complete(e)
=======
	err = handler(srv, ss)
	if err != nil {
		paymentHandler.completePaymentAfterError(err)
		return err
	}

	paymentHandler.completePayment()
	return nil
>>>>>>> 45fc7adb
}

func getCallContext(serverStream grpc.ServerStream, info *grpc.StreamServerInfo) (context *callContextType, err *status.Status) {
	md, ok := metadata.FromIncomingContext(serverStream.Context())
	if !ok {
		return nil, status.New(codes.InvalidArgument, "missing metadata")
	}

	return &callContextType{
		md:   md,
		info: info,
	}, nil
}

func (p Processor) getPaymentHandler(callContext *callContextType) (handler paymentHandlerType, err *status.Status) {
	paymentTypeMd, ok := callContext.md[PaymentTypeHeader]

	paymentType := JobPaymentType
	if ok && len(paymentTypeMd) > 0 {
		paymentType = paymentTypeMd[0]
	}

	switch {
	case paymentType == JobPaymentType:
		return newJobPaymentHandler(&p, callContext), nil
	case paymentType == EscrowPaymentType:
		return newEscrowPaymentHandler(&p, nil, nil, callContext), nil
	default:
		return nil, status.Newf(codes.InvalidArgument, "unexpected \"%v\", value: \"%v\"", PaymentTypeHeader, paymentType)
	}
}

type paymentHandlerType interface {
<<<<<<< HEAD
	validate() *status.Status
	complete(error) error
=======
	validatePayment() error
	completePayment()
	completePaymentAfterError(error)
>>>>>>> 45fc7adb
}

func getBigInt(md metadata.MD, key string) (value *big.Int, err *status.Status) {
	str, err := getSingleValue(md, key)
	if err != nil {
		return
	}

	value = big.NewInt(0)
	e := value.UnmarshalText([]byte(str))
	if e != nil {
		return nil, status.Newf(codes.InvalidArgument, "incorrect format \"%v\": \"%v\"", key, str)
	}

	return
}

func getBytes(md metadata.MD, key string) (result []byte, err *status.Status) {
	if !strings.HasSuffix(key, "-bin") {
		return nil, status.Newf(codes.InvalidArgument, "incorrect binary key name \"%v\"", key)
	}

	str, err := getSingleValue(md, key)
	if err != nil {
		return
	}

	return []byte(str), nil
}

func getBytesFromHexString(md metadata.MD, key string) (value []byte, err *status.Status) {
	str, err := getSingleValue(md, key)
	if err != nil {
		return
	}
	return common.FromHex(str), nil
}

func getSingleValue(md metadata.MD, key string) (value string, err *status.Status) {
	array := md.Get(key)

	if len(array) == 0 {
		return "", status.Newf(codes.InvalidArgument, "missing \"%v\"", key)
	}

	if len(array) > 1 {
		return "", status.Newf(codes.InvalidArgument, "too many values for key \"%v\": %v", key, array)
	}

	return array[0], nil
}

func noOpInterceptor(srv interface{}, ss grpc.ServerStream, info *grpc.StreamServerInfo,
	handler grpc.StreamHandler) error {
	return handler(srv, ss)
}<|MERGE_RESOLUTION|>--- conflicted
+++ resolved
@@ -44,20 +44,14 @@
 		return err.Err()
 	}
 
-<<<<<<< HEAD
 	e := handler(srv, ss)
-
-	return paymentHandler.complete(e)
-=======
-	err = handler(srv, ss)
-	if err != nil {
-		paymentHandler.completePaymentAfterError(err)
-		return err
+	if e != nil {
+		paymentHandler.completeAfterError(e)
+		return e
 	}
 
-	paymentHandler.completePayment()
+	paymentHandler.complete()
 	return nil
->>>>>>> 45fc7adb
 }
 
 func getCallContext(serverStream grpc.ServerStream, info *grpc.StreamServerInfo) (context *callContextType, err *status.Status) {
@@ -91,14 +85,9 @@
 }
 
 type paymentHandlerType interface {
-<<<<<<< HEAD
 	validate() *status.Status
-	complete(error) error
-=======
-	validatePayment() error
-	completePayment()
-	completePaymentAfterError(error)
->>>>>>> 45fc7adb
+	complete()
+	completeAfterError(error)
 }
 
 func getBigInt(md metadata.MD, key string) (value *big.Int, err *status.Status) {

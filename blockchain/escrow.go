--- conflicted
+++ resolved
@@ -251,13 +251,8 @@
 	return &paymentType{&PaymentChannelKey{channelID, channelNonce}, amount, signature}, nil
 }
 
-<<<<<<< HEAD
-func (h *escrowPaymentHandler) complete(err error) error {
-	return err
-=======
-func (h *escrowPaymentHandler) completePayment() {
-}
-
-func (h *escrowPaymentHandler) completePaymentAfterError(err error) {
->>>>>>> 45fc7adb
+func (h *escrowPaymentHandler) complete() {
+}
+
+func (h *escrowPaymentHandler) completeAfterError(err error) {
 }